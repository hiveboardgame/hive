{
  "nodes": {
    "flake-utils": {
      "inputs": {
        "systems": "systems"
      },
      "locked": {
<<<<<<< HEAD
        "lastModified": 1726560853,
        "narHash": "sha256-X6rJYSESBVr3hBoH0WbKE5KvhPU5bloyZ2L4K60/fPQ=",
        "owner": "numtide",
        "repo": "flake-utils",
        "rev": "c1dfcf08411b08f6b8615f7d8971a2bfa81d5e8a",
=======
        "lastModified": 1731533236,
        "narHash": "sha256-l0KFg5HjrsfsO/JpG+r7fRrqm12kzFHyUHqHCVpMMbI=",
        "owner": "numtide",
        "repo": "flake-utils",
        "rev": "11707dc2f618dd54ca8739b309ec4fc024de578b",
>>>>>>> 375b686e
        "type": "github"
      },
      "original": {
        "owner": "numtide",
        "repo": "flake-utils",
        "type": "github"
      }
    },
    "nixpkgs": {
      "locked": {
<<<<<<< HEAD
        "lastModified": 1730785428,
        "narHash": "sha256-Zwl8YgTVJTEum+L+0zVAWvXAGbWAuXHax3KzuejaDyo=",
        "owner": "NixOS",
        "repo": "nixpkgs",
        "rev": "4aa36568d413aca0ea84a1684d2d46f55dbabad7",
=======
        "lastModified": 1732014248,
        "narHash": "sha256-y/MEyuJ5oBWrWAic/14LaIr/u5E0wRVzyYsouYY3W6w=",
        "owner": "NixOS",
        "repo": "nixpkgs",
        "rev": "23e89b7da85c3640bbc2173fe04f4bd114342367",
>>>>>>> 375b686e
        "type": "github"
      },
      "original": {
        "owner": "NixOS",
        "ref": "nixos-unstable",
        "repo": "nixpkgs",
        "type": "github"
      }
    },
    "root": {
      "inputs": {
        "flake-utils": "flake-utils",
        "nixpkgs": "nixpkgs",
        "rust-overlay": "rust-overlay"
      }
    },
    "rust-overlay": {
      "inputs": {
        "nixpkgs": [
          "nixpkgs"
        ]
      },
      "locked": {
<<<<<<< HEAD
        "lastModified": 1731119076,
        "narHash": "sha256-2eVhmocCZHJlFAz6Mt3EwPdFFVAtGgIySJc1EHQVxcc=",
        "owner": "oxalica",
        "repo": "rust-overlay",
        "rev": "23c4b3ba5f806fcf25d5a3b6b54fa0d07854c032",
=======
        "lastModified": 1732328983,
        "narHash": "sha256-RHt12f/slrzDpSL7SSkydh8wUE4Nr4r23HlpWywed9E=",
        "owner": "oxalica",
        "repo": "rust-overlay",
        "rev": "ed8aa5b64f7d36d9338eb1d0a3bb60cf52069a72",
>>>>>>> 375b686e
        "type": "github"
      },
      "original": {
        "owner": "oxalica",
        "repo": "rust-overlay",
        "type": "github"
      }
    },
    "systems": {
      "locked": {
        "lastModified": 1681028828,
        "narHash": "sha256-Vy1rq5AaRuLzOxct8nz4T6wlgyUR7zLU309k9mBC768=",
        "owner": "nix-systems",
        "repo": "default",
        "rev": "da67096a3b9bf56a91d16901293e51ba5b49a27e",
        "type": "github"
      },
      "original": {
        "owner": "nix-systems",
        "repo": "default",
        "type": "github"
      }
    }
  },
  "root": "root",
  "version": 7
}<|MERGE_RESOLUTION|>--- conflicted
+++ resolved
@@ -5,19 +5,11 @@
         "systems": "systems"
       },
       "locked": {
-<<<<<<< HEAD
-        "lastModified": 1726560853,
-        "narHash": "sha256-X6rJYSESBVr3hBoH0WbKE5KvhPU5bloyZ2L4K60/fPQ=",
-        "owner": "numtide",
-        "repo": "flake-utils",
-        "rev": "c1dfcf08411b08f6b8615f7d8971a2bfa81d5e8a",
-=======
         "lastModified": 1731533236,
         "narHash": "sha256-l0KFg5HjrsfsO/JpG+r7fRrqm12kzFHyUHqHCVpMMbI=",
         "owner": "numtide",
         "repo": "flake-utils",
         "rev": "11707dc2f618dd54ca8739b309ec4fc024de578b",
->>>>>>> 375b686e
         "type": "github"
       },
       "original": {
@@ -28,19 +20,11 @@
     },
     "nixpkgs": {
       "locked": {
-<<<<<<< HEAD
-        "lastModified": 1730785428,
-        "narHash": "sha256-Zwl8YgTVJTEum+L+0zVAWvXAGbWAuXHax3KzuejaDyo=",
-        "owner": "NixOS",
-        "repo": "nixpkgs",
-        "rev": "4aa36568d413aca0ea84a1684d2d46f55dbabad7",
-=======
         "lastModified": 1732014248,
         "narHash": "sha256-y/MEyuJ5oBWrWAic/14LaIr/u5E0wRVzyYsouYY3W6w=",
         "owner": "NixOS",
         "repo": "nixpkgs",
         "rev": "23e89b7da85c3640bbc2173fe04f4bd114342367",
->>>>>>> 375b686e
         "type": "github"
       },
       "original": {
@@ -64,19 +48,11 @@
         ]
       },
       "locked": {
-<<<<<<< HEAD
-        "lastModified": 1731119076,
-        "narHash": "sha256-2eVhmocCZHJlFAz6Mt3EwPdFFVAtGgIySJc1EHQVxcc=",
-        "owner": "oxalica",
-        "repo": "rust-overlay",
-        "rev": "23c4b3ba5f806fcf25d5a3b6b54fa0d07854c032",
-=======
         "lastModified": 1732328983,
         "narHash": "sha256-RHt12f/slrzDpSL7SSkydh8wUE4Nr4r23HlpWywed9E=",
         "owner": "oxalica",
         "repo": "rust-overlay",
         "rev": "ed8aa5b64f7d36d9338eb1d0a3bb60cf52069a72",
->>>>>>> 375b686e
         "type": "github"
       },
       "original": {
