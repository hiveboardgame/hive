--- conflicted
+++ resolved
@@ -9,20 +9,6 @@
 opt-level = 'z'
 
 [workspace.dependencies]
-<<<<<<< HEAD
-leptos = { version = "0.6", features = ["nightly"] }
-leptos-use = { version = "0.13.5" }
-leptos_meta =  { version = "0.6", features = ["nightly"] }
-leptos_router =  { version = "0.6", features = ["nightly"] }
-leptos_actix =  { version = "0.6" }
-leptos_icons = { version = "0.3"}
-leptos_i18n = { version = "0.4"}
-icondata = {version = "0.4"}
-actix-web = { version = "4",  features = ["macros"] }
-actix-files = { version = "0.6" }
-actix-web-actors = { version  = "4.3.0" }
-=======
->>>>>>> 375b686e
 actix = "0.13.5"
 actix-files = { version = "0.6" }
 actix-identity = { version = "0.8" }
@@ -39,22 +25,7 @@
 codee = { version = "0.2", features = ["msgpack_serde", "base64"] }
 console_error_panic_hook = "0.1.7"
 console_log = "1.0.0"
-<<<<<<< HEAD
-codee = { version = "0.2", features = ["msgpack_serde", "base64"] }
-regex = "1.10"
-http = "1.1.0"
-log = "0.4.22"
-simple_logger = "5.0"
-thiserror = "1"
-anyhow = "1"
-tokio = { version = "1.39.2", features = ["full"] }
-wasm-bindgen = "0.2.93"
-wasm-bindgen-futures = "0.4"
-web-sys = {version = "0.3.70", features = ["AbortController", "AbortSignal", "AudioContext", "AudioBuffer", "AudioBufferSourceNode", "AudioDestinationNode", "Blob", "Clipboard", "HtmlDocument", "SvgPoint", "SvgsvgElement", "SvgGraphicsElement", "SvgRect", "SvgMatrix", "Url", "Window"] }
-bb8 = { version = "0.8" }
-=======
 cookie = "0.18"
->>>>>>> 375b686e
 diesel = { version = "2.2", features = ["postgres", "chrono", "uuid", "serde_json"] }
 diesel-async = { version = "0.5", features = ["postgres", "bb8"] }
 diesel_migrations = { version = "2.2", features = ["postgres"]}
@@ -88,17 +59,12 @@
 thiserror = "1"
 tokio = { version = "1.39.2", features = ["full"] }
 tree-ds = {version = "0.1.5", features = ["serde", "compact_serde"] }
-<<<<<<< HEAD
-bimap = {version = "0.6.3", features = ["serde"] }
-walkdir = "2.5"
-=======
 uuid = { version = "1.10", features = ["v4", "js", "serde"] }
 walkdir = "2.5"
 wasm-bindgen = "0.2.95"
 wasm-bindgen-futures = "0.4"
 web-sys = {version = "0.3.70", features = ["AbortController", "AbortSignal", "AudioContext", "AudioBuffer", "AudioBufferSourceNode", "AudioDestinationNode", "Blob", "Clipboard", "HtmlDocument", "SvgPoint", "SvgsvgElement", "SvgGraphicsElement", "SvgRect", "SvgMatrix", "Url", "Window"] }
 
->>>>>>> 375b686e
 # Defines a size-optimized profile for the WASM bundle in release mode
 [profile.wasm-release]
 inherits = "release"
