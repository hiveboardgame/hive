--- conflicted
+++ resolved
@@ -63,10 +63,7 @@
     pub game_start: GameStart,
     pub game_speed: GameSpeed,
     pub move_times: Vec<Option<i64>>,
-<<<<<<< HEAD
-=======
     pub tournament_game_result: TournamentGameResult,
->>>>>>> 375b686e
 }
 
 impl PartialEq for GameResponse {
@@ -257,10 +254,7 @@
             game_start: GameStart::from_str(&game.game_start)?,
             game_speed: GameSpeed::from_base_increment(game.time_base, game.time_increment),
             move_times: game.move_times.clone(),
-<<<<<<< HEAD
-=======
             tournament_game_result: TournamentGameResult::from_str(&game.tournament_game_result)?,
->>>>>>> 375b686e
         })
     }
 
