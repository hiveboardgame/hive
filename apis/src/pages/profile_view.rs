<<<<<<< HEAD
=======
use crate::common::UserAction;
use crate::components::atoms::rating::icon_for_speed;
use crate::components::molecules::user_row::UserRow;
>>>>>>> 375b686e
use crate::i18n::*;
use crate::{
    components::{molecules::game_row::GameRow, organisms::display_profile::DisplayProfile},
    providers::{
        games_search::{ProfileControls, ProfileGamesContext},
        navigation_controller::{NavigationControllerSignal, ProfileNavigationControllerState},
        websocket::WebsocketContext,
        ApiRequests,
    },
};
use hive_lib::Color;
use leptix_primitives::{
    radio_group::{RadioGroupItem, RadioGroupRoot},
    toggle_group::{ToggleGroupItem, ToggleGroupKind, ToggleGroupMultiple, ToggleGroupRoot},
};
use leptos::*;
use leptos_icons::*;
use leptos_router::*;
use leptos_use::{
    core::ConnectionReadyState, signal_debounced, use_infinite_scroll_with_options,
    UseInfiniteScrollOptions,
};
use shared_types::{GameProgress, GameSpeed, GamesContextToUpdate, GamesQueryOptions, ResultType};
use std::str::FromStr;

#[derive(Params, PartialEq, Eq)]
struct UsernameParams {
    username: String,
}

fn first_batch(user: String, c: ProfileControls) {
    let api = ApiRequests::new();

    api.games_search(GamesQueryOptions {
        players: vec![(user.clone(), c.color, c.result)],
        speeds: c.speeds,
        ctx_to_update: GamesContextToUpdate::Profile(user),
        current_batch: None,
        batch_size: Some(6),
        game_progress: c.tab_view,
    });
}

#[component]
fn Controls(username: Signal<String>) -> impl IntoView {
    let ctx = expect_context::<ProfileGamesContext>();
    let controls = ctx.controls;
    let i18n = use_i18n();
    let toggle_classes = "flex hover:bg-pillbug-teal transform transition-transform duration-300 active:scale-95 text-white font-bold py-2 px-3 rounded bg-button-dawn dark:bg-button-twilight data-[state=on]:bg-pillbug-teal";
    let radio_classes = "hover:bg-pillbug-teal transform transition-transform duration-300 active:scale-95 text-white font-bold py-1 px-2 rounded bg-button-dawn dark:bg-button-twilight data-[state=checked]:bg-pillbug-teal";
    let delay = 250.0;
    view! {
        <div class="flex flex-col m-1 text-md sm:text-lg">
            <RadioGroupRoot
                attr:class="flex gap-1"
                value=signal_debounced(
                    Signal::derive(move || { controls().tab_view.to_string() }),
                    delay,
                )
            >

                <RadioGroupItem value="Unstarted" attr:class=radio_classes>
                    <A href="unstarted">{t!(i18n, profile.game_buttons.unstarted)}</A>
                </RadioGroupItem>
                <RadioGroupItem value="Playing" attr:class=radio_classes>
                    <A href="playing">{t!(i18n, profile.game_buttons.playing)}</A>
                </RadioGroupItem>
                <RadioGroupItem value="Finished" attr:class=radio_classes>
                    <A href="finished">{t!(i18n, profile.game_buttons.finished)}</A>
                </RadioGroupItem>
            </RadioGroupRoot>
            <div class="font-bold text-md">{t!(i18n, profile.player_color)}</div>
            <RadioGroupRoot
                attr:class="flex gap-1"
                value=signal_debounced(
                    Signal::derive(move || {
                        controls().color.map_or("Both".to_string(), |c| c.to_string())
                    }),
                    delay,
                )

                on_value_change=Callback::new(move |v: String| {
                    controls
                        .update(|c| {
                            c.color = Color::from_str(v.as_str()).ok();
                        });
                    first_batch(username(), controls());
                })
            >

                <RadioGroupItem value="b" attr:class=radio_classes>
                    {t!(i18n, profile.color_buttons.black)}
                </RadioGroupItem>
                <RadioGroupItem value="w" attr:class=radio_classes>
                    {t!(i18n, profile.color_buttons.white)}
                </RadioGroupItem>
                <RadioGroupItem value="Both" attr:class=radio_classes>
                    {t!(i18n, profile.color_buttons.both)}
                </RadioGroupItem>
            </RadioGroupRoot>
            <Show when=move || controls().tab_view == GameProgress::Finished>
                <div class="font-bold text-md">{t!(i18n, profile.game_result)}</div>
                <RadioGroupRoot
                    attr:class="flex gap-1"
                    value=signal_debounced(
                        Signal::derive(move || {
                            controls().result.map_or("All".to_string(), |c| c.to_string())
                        }),
                        delay,
                    )

                    on_value_change=Callback::new(move |v: String| {
                        controls
                            .update(|c| {
                                c.result = ResultType::from_str(v.as_str()).ok();
                            });
                        first_batch(username(), controls());
                    })
                >

                    <RadioGroupItem value="Win" attr:class=radio_classes>
                        {t!(i18n, profile.result_buttons.win)}
                    </RadioGroupItem>
                    <RadioGroupItem value="Loss" attr:class=radio_classes>
                        {t!(i18n, profile.result_buttons.loss)}
                    </RadioGroupItem>
                    <RadioGroupItem value="Draw" attr:class=radio_classes>
                        {t!(i18n, profile.result_buttons.draw)}
                    </RadioGroupItem>
                    <RadioGroupItem value="All" attr:class=radio_classes>
                        {t!(i18n, profile.result_buttons.all)}
                    </RadioGroupItem>
                </RadioGroupRoot>
            </Show>
            <div class="font-bold text-md">{t!(i18n, profile.include_speeds)}</div>
            <ToggleGroupRoot
                attr:class="flex gap-1 mb-1"
                kind=ToggleGroupKind::Multiple {
                    value: signal_debounced(
                            Signal::derive(move || {
                                controls().speeds.iter().map(|s| s.to_string()).collect::<Vec<_>>()
                            }),
                            delay,
                        )
                        .into(),
                    default_value: ToggleGroupMultiple::none().into(),
                    on_value_change: Some(
                        Callback::new(move |v: Vec<String>| {
                            controls
                                .update(|c| {
                                    c.speeds = v
                                        .iter()
                                        .map(|s| GameSpeed::from_str(s).unwrap())
                                        .collect();
                                });
                            first_batch(username(), controls());
                        }),
                    ),
                }
            >

                <ToggleGroupItem value="Bullet" attr:class=toggle_classes>
                    <Icon icon=icon_for_speed(&GameSpeed::Bullet) />
                </ToggleGroupItem>
                <ToggleGroupItem value="Blitz" attr:class=toggle_classes>
                    <Icon icon=icon_for_speed(&GameSpeed::Blitz) />
                </ToggleGroupItem>
                <ToggleGroupItem value="Rapid" attr:class=toggle_classes>
                    <Icon icon=icon_for_speed(&GameSpeed::Rapid) />
                </ToggleGroupItem>
                <ToggleGroupItem value="Classic" attr:class=toggle_classes>
                    <Icon icon=icon_for_speed(&GameSpeed::Classic) />
                </ToggleGroupItem>
                <ToggleGroupItem value="Correspondence" attr:class=toggle_classes>
                    <Icon icon=icon_for_speed(&GameSpeed::Correspondence) />
                </ToggleGroupItem>
                <ToggleGroupItem value="Untimed" attr:class=toggle_classes>
                    <Icon icon=icon_for_speed(&GameSpeed::Untimed) />
                </ToggleGroupItem>
            </ToggleGroupRoot>
        </div>
    }
}

#[component]
pub fn ProfileView(children: ChildrenFn) -> impl IntoView {
    let i18n = use_i18n();
    let ctx = expect_context::<ProfileGamesContext>();
    let navi = expect_context::<NavigationControllerSignal>();
    let params = use_params::<UsernameParams>();
    let ws = expect_context::<WebsocketContext>();
    let username = Signal::derive(move || {
        params.with(|p| {
            p.as_ref()
                .ok()
                .map(|p| p.username.clone())
                .map_or(String::new(), |user| user)
        })
    });
    create_effect(move |_| {
        if ws.ready_state.get() == ConnectionReadyState::Open {
            let api = ApiRequests::new();
            batch(move || {
                navi.profile_signal.update(|v| {
                    *v = ProfileNavigationControllerState {
                        username: Some(username()),
                    }
                });
                ctx.controls.update(|c| {
                    c.speeds = vec![
                        GameSpeed::Bullet,
                        GameSpeed::Blitz,
                        GameSpeed::Rapid,
                        GameSpeed::Classic,
                        GameSpeed::Correspondence,
                        GameSpeed::Untimed,
                    ];
                });
            });
            api.user_profile(username.get_untracked());
        }
    });
    view! {
        <div class="flex flex-col pt-12 mx-3 bg-light dark:bg-gray-950">
            <Show when=move || ctx.user.get().is_some()>
<<<<<<< HEAD
                <div class="flex flex-col m-1 w-full">
                    <DisplayProfile user=ctx.user.get().unwrap() />
                    <div class="flex flex-col m-1 w-full">
                        <RadioGroupRoot
                            attr:class="flex flex-wrap gap-1"
                            value=signal_debounced(
                                Signal::derive(move || { controls().tab_view.to_string() }),
                                delay,
                            )
                        >

                            <RadioGroupItem value="Unstarted" attr:class=radio_classes>
                                <A href="unstarted">{t!(i18n, profile.game_buttons.unstarted)}</A>
                            </RadioGroupItem>
                            <RadioGroupItem value="Playing" attr:class=radio_classes>
                                <A href="playing">{t!(i18n, profile.game_buttons.playing)}</A>
                            </RadioGroupItem>
                            <RadioGroupItem value="Finished" attr:class=radio_classes>
                                <A href="finished">{t!(i18n, profile.game_buttons.finished)}</A>
                            </RadioGroupItem>
                        </RadioGroupRoot>
                        <span class="font-bold text-md">{t!(i18n, profile.player_color)}</span>
                        <RadioGroupRoot
                            attr:class="flex flex-wrap gap-1"
                            value=signal_debounced(
                                Signal::derive(move || {
                                    controls().color.map_or("Both".to_string(), |c| c.to_string())
                                }),
                                delay,
                            )

                            on_value_change=Callback::new(move |v: String| {
                                controls
                                    .update(|c| {
                                        c.color = Color::from_str(v.as_str()).ok();
                                    });
                                first_batch(username(), controls());
                            })
                        >

                            <RadioGroupItem value="b" attr:class=radio_classes>
                                {t!(i18n, profile.color_buttons.black)}
                            </RadioGroupItem>
                            <RadioGroupItem value="w" attr:class=radio_classes>
                                {t!(i18n, profile.color_buttons.white)}
                            </RadioGroupItem>
                            <RadioGroupItem value="Both" attr:class=radio_classes>
                                {t!(i18n, profile.color_buttons.both)}
                            </RadioGroupItem>
                        </RadioGroupRoot>
                        <Show when=move || controls().tab_view == GameProgress::Finished>
                            <span class="font-bold text-md">{t!(i18n, profile.game_result)}</span>
                            <RadioGroupRoot
                                attr:class="flex flex-wrap gap-1"
                                value=signal_debounced(
                                    Signal::derive(move || {
                                        controls()
                                            .result
                                            .map_or("All".to_string(), |c| c.to_string())
                                    }),
                                    delay,
                                )

                                on_value_change=Callback::new(move |v: String| {
                                    controls
                                        .update(|c| {
                                            c.result = ResultType::from_str(v.as_str()).ok();
                                        });
                                    first_batch(username(), controls());
                                })
                            >

                                <RadioGroupItem value="Win" attr:class=radio_classes>
                                    {t!(i18n, profile.result_buttons.win)}
                                </RadioGroupItem>
                                <RadioGroupItem value="Loss" attr:class=radio_classes>
                                    {t!(i18n, profile.result_buttons.loss)}
                                </RadioGroupItem>
                                <RadioGroupItem value="Draw" attr:class=radio_classes>
                                    {t!(i18n, profile.result_buttons.draw)}
                                </RadioGroupItem>
                                <RadioGroupItem value="All" attr:class=radio_classes>
                                    {t!(i18n, profile.result_buttons.all)}
                                </RadioGroupItem>
                            </RadioGroupRoot>
                        </Show>
                        <span class="font-bold text-md">{t!(i18n, profile.include_speeds)}</span>
                        <ToggleGroupRoot
                            attr:class="flex flex-wrap gap-1 mb-1"
                            kind=ToggleGroupKind::Multiple {
                                value: signal_debounced(
                                        Signal::derive(move || {
                                            controls()
                                                .speeds
                                                .iter()
                                                .map(|s| s.to_string())
                                                .collect::<Vec<_>>()
                                        }),
                                        delay,
                                    )
                                    .into(),
                                default_value: ToggleGroupMultiple::none().into(),
                                on_value_change: Some(
                                    Callback::new(move |v: Vec<String>| {
                                        controls
                                            .update(|c| {
                                                c.speeds = v
                                                    .iter()
                                                    .map(|s| GameSpeed::from_str(s).unwrap())
                                                    .collect();
                                            });
                                        first_batch(username(), controls());
                                    }),
                                ),
                            }
                        >

                            <ToggleGroupItem value="Bullet" attr:class=toggle_classes>
                                {t!(i18n, game.speeds.bullet)}
                            </ToggleGroupItem>
                            <ToggleGroupItem value="Blitz" attr:class=toggle_classes>
                                {t!(i18n, game.speeds.blitz)}
                            </ToggleGroupItem>
                            <ToggleGroupItem value="Rapid" attr:class=toggle_classes>
                                {t!(i18n, game.speeds.rapid)}
                            </ToggleGroupItem>
                            <ToggleGroupItem value="Classic" attr:class=toggle_classes>
                                {t!(i18n, game.speeds.classic)}
                            </ToggleGroupItem>
                            <ToggleGroupItem value="Correspondence" attr:class=toggle_classes>
                                {t!(i18n, game.speeds.correspondence)}
                            </ToggleGroupItem>
                            <ToggleGroupItem value="Untimed" attr:class=toggle_classes>
                                {t!(i18n, game.speeds.untimed)}
                            </ToggleGroupItem>
                        </ToggleGroupRoot>
=======
                <div class="flex justify-center w-full text-lg sm:text-xl">
                    <UserRow
                        actions=vec![UserAction::Challenge]
                        user=store_value(ctx.user.get().unwrap())
                        on_profile=true
                    />
                </div>
                <div class="flex flex-col-reverse m-1 w-full sm:flex-row">
                    <Controls username />
                    <div class="text-md sm:w-2/3 sm:text-lg">
                        <DisplayProfile user=ctx.user.get().unwrap() />
>>>>>>> 375b686e
                    </div>
                </div>
                {children()}
            </Show>
        </div>
    }
}

#[component]
pub fn DisplayGames(tab_view: GameProgress) -> impl IntoView {
    let ctx = expect_context::<ProfileGamesContext>();
    let params = use_params::<UsernameParams>();
    let username = Signal::derive(move || {
        params.with(|p| {
            p.as_ref()
                .ok()
                .map(|p| p.username.clone())
                .map_or(String::new(), |user| user)
        })
    });
    let user_info = create_read_slice(ctx.controls, move |c| (username(), c.color, c.result));
    let el = NodeRef::<html::Div>::new();
    el.on_load(move |_| {
        ctx.controls.update(|c| {
            c.tab_view = tab_view;
            if tab_view != GameProgress::Finished {
                c.result = None;
            };
        });
        first_batch(username(), ctx.controls.get_untracked());
    });

    let _ = use_infinite_scroll_with_options(
        el,
        move |_| async move {
            let api = ApiRequests::new();

            if ctx.more_games.get() {
                let controls = ctx.controls.get();
                api.games_search(GamesQueryOptions {
                    players: vec![user_info()],
                    speeds: controls.speeds,
                    current_batch: ctx.batch_info.get(),
                    batch_size: Some(4),
                    ctx_to_update: GamesContextToUpdate::Profile(username()),
                    game_progress: controls.tab_view,
                });
            }
        },
        UseInfiniteScrollOptions::default()
            .distance(10.0)
            .interval(300.0),
    );
    view! {
        <div
            node_ref=el
            class="overflow-x-hidden items-center sm:grid sm:grid-cols-2 sm:gap-1 h-[53vh] sm:h-[66vh]"
        >
            <For each=ctx.games key=move |game| (game.uuid, tab_view) let:game>
                <GameRow game=store_value(game) />
            </For>
        </div>
    }
}<|MERGE_RESOLUTION|>--- conflicted
+++ resolved
@@ -1,9 +1,6 @@
-<<<<<<< HEAD
-=======
 use crate::common::UserAction;
 use crate::components::atoms::rating::icon_for_speed;
 use crate::components::molecules::user_row::UserRow;
->>>>>>> 375b686e
 use crate::i18n::*;
 use crate::{
     components::{molecules::game_row::GameRow, organisms::display_profile::DisplayProfile},
@@ -190,7 +187,6 @@
 
 #[component]
 pub fn ProfileView(children: ChildrenFn) -> impl IntoView {
-    let i18n = use_i18n();
     let ctx = expect_context::<ProfileGamesContext>();
     let navi = expect_context::<NavigationControllerSignal>();
     let params = use_params::<UsernameParams>();
@@ -229,144 +225,6 @@
     view! {
         <div class="flex flex-col pt-12 mx-3 bg-light dark:bg-gray-950">
             <Show when=move || ctx.user.get().is_some()>
-<<<<<<< HEAD
-                <div class="flex flex-col m-1 w-full">
-                    <DisplayProfile user=ctx.user.get().unwrap() />
-                    <div class="flex flex-col m-1 w-full">
-                        <RadioGroupRoot
-                            attr:class="flex flex-wrap gap-1"
-                            value=signal_debounced(
-                                Signal::derive(move || { controls().tab_view.to_string() }),
-                                delay,
-                            )
-                        >
-
-                            <RadioGroupItem value="Unstarted" attr:class=radio_classes>
-                                <A href="unstarted">{t!(i18n, profile.game_buttons.unstarted)}</A>
-                            </RadioGroupItem>
-                            <RadioGroupItem value="Playing" attr:class=radio_classes>
-                                <A href="playing">{t!(i18n, profile.game_buttons.playing)}</A>
-                            </RadioGroupItem>
-                            <RadioGroupItem value="Finished" attr:class=radio_classes>
-                                <A href="finished">{t!(i18n, profile.game_buttons.finished)}</A>
-                            </RadioGroupItem>
-                        </RadioGroupRoot>
-                        <span class="font-bold text-md">{t!(i18n, profile.player_color)}</span>
-                        <RadioGroupRoot
-                            attr:class="flex flex-wrap gap-1"
-                            value=signal_debounced(
-                                Signal::derive(move || {
-                                    controls().color.map_or("Both".to_string(), |c| c.to_string())
-                                }),
-                                delay,
-                            )
-
-                            on_value_change=Callback::new(move |v: String| {
-                                controls
-                                    .update(|c| {
-                                        c.color = Color::from_str(v.as_str()).ok();
-                                    });
-                                first_batch(username(), controls());
-                            })
-                        >
-
-                            <RadioGroupItem value="b" attr:class=radio_classes>
-                                {t!(i18n, profile.color_buttons.black)}
-                            </RadioGroupItem>
-                            <RadioGroupItem value="w" attr:class=radio_classes>
-                                {t!(i18n, profile.color_buttons.white)}
-                            </RadioGroupItem>
-                            <RadioGroupItem value="Both" attr:class=radio_classes>
-                                {t!(i18n, profile.color_buttons.both)}
-                            </RadioGroupItem>
-                        </RadioGroupRoot>
-                        <Show when=move || controls().tab_view == GameProgress::Finished>
-                            <span class="font-bold text-md">{t!(i18n, profile.game_result)}</span>
-                            <RadioGroupRoot
-                                attr:class="flex flex-wrap gap-1"
-                                value=signal_debounced(
-                                    Signal::derive(move || {
-                                        controls()
-                                            .result
-                                            .map_or("All".to_string(), |c| c.to_string())
-                                    }),
-                                    delay,
-                                )
-
-                                on_value_change=Callback::new(move |v: String| {
-                                    controls
-                                        .update(|c| {
-                                            c.result = ResultType::from_str(v.as_str()).ok();
-                                        });
-                                    first_batch(username(), controls());
-                                })
-                            >
-
-                                <RadioGroupItem value="Win" attr:class=radio_classes>
-                                    {t!(i18n, profile.result_buttons.win)}
-                                </RadioGroupItem>
-                                <RadioGroupItem value="Loss" attr:class=radio_classes>
-                                    {t!(i18n, profile.result_buttons.loss)}
-                                </RadioGroupItem>
-                                <RadioGroupItem value="Draw" attr:class=radio_classes>
-                                    {t!(i18n, profile.result_buttons.draw)}
-                                </RadioGroupItem>
-                                <RadioGroupItem value="All" attr:class=radio_classes>
-                                    {t!(i18n, profile.result_buttons.all)}
-                                </RadioGroupItem>
-                            </RadioGroupRoot>
-                        </Show>
-                        <span class="font-bold text-md">{t!(i18n, profile.include_speeds)}</span>
-                        <ToggleGroupRoot
-                            attr:class="flex flex-wrap gap-1 mb-1"
-                            kind=ToggleGroupKind::Multiple {
-                                value: signal_debounced(
-                                        Signal::derive(move || {
-                                            controls()
-                                                .speeds
-                                                .iter()
-                                                .map(|s| s.to_string())
-                                                .collect::<Vec<_>>()
-                                        }),
-                                        delay,
-                                    )
-                                    .into(),
-                                default_value: ToggleGroupMultiple::none().into(),
-                                on_value_change: Some(
-                                    Callback::new(move |v: Vec<String>| {
-                                        controls
-                                            .update(|c| {
-                                                c.speeds = v
-                                                    .iter()
-                                                    .map(|s| GameSpeed::from_str(s).unwrap())
-                                                    .collect();
-                                            });
-                                        first_batch(username(), controls());
-                                    }),
-                                ),
-                            }
-                        >
-
-                            <ToggleGroupItem value="Bullet" attr:class=toggle_classes>
-                                {t!(i18n, game.speeds.bullet)}
-                            </ToggleGroupItem>
-                            <ToggleGroupItem value="Blitz" attr:class=toggle_classes>
-                                {t!(i18n, game.speeds.blitz)}
-                            </ToggleGroupItem>
-                            <ToggleGroupItem value="Rapid" attr:class=toggle_classes>
-                                {t!(i18n, game.speeds.rapid)}
-                            </ToggleGroupItem>
-                            <ToggleGroupItem value="Classic" attr:class=toggle_classes>
-                                {t!(i18n, game.speeds.classic)}
-                            </ToggleGroupItem>
-                            <ToggleGroupItem value="Correspondence" attr:class=toggle_classes>
-                                {t!(i18n, game.speeds.correspondence)}
-                            </ToggleGroupItem>
-                            <ToggleGroupItem value="Untimed" attr:class=toggle_classes>
-                                {t!(i18n, game.speeds.untimed)}
-                            </ToggleGroupItem>
-                        </ToggleGroupRoot>
-=======
                 <div class="flex justify-center w-full text-lg sm:text-xl">
                     <UserRow
                         actions=vec![UserAction::Challenge]
@@ -378,7 +236,6 @@
                     <Controls username />
                     <div class="text-md sm:w-2/3 sm:text-lg">
                         <DisplayProfile user=ctx.user.get().unwrap() />
->>>>>>> 375b686e
                     </div>
                 </div>
                 {children()}
