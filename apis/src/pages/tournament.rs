--- conflicted
+++ resolved
@@ -23,13 +23,9 @@
 };
 use std::collections::HashMap;
 
-<<<<<<< HEAD
-pub const BUTTON_STYLE: &str = "flex gap-1 justify-center items-center px-4 py-2 font-bold text-white rounded bg-button-dawn dark:bg-button-twilight hover:bg-pillbug-teal active:scale-95 disabled:opacity-25 disabled:cursor-not-allowed disabled:hover:bg-transparent";
-=======
 const DETAILS_STYLE: &str = "m-2 min-w-[320px]";
 pub const INFO_STYLE: &str = "m-2 h-6 text-lg font-bold sm:place-self-center";
 pub const BUTTON_STYLE: &str = "flex justify-center items-center px-4 py-2 font-bold text-white rounded bg-button-dawn dark:bg-button-twilight hover:bg-pillbug-teal active:scale-95 disabled:opacity-25 disabled:cursor-not-allowed disabled:hover:bg-transparent";
->>>>>>> 375b686e
 
 #[component]
 pub fn Tournament() -> impl IntoView {
@@ -350,14 +346,6 @@
             </div>
             <Show when=move || !not_started()>
                 <Standings tournament />
-<<<<<<< HEAD
-                <MySchedules games_hashmap user_id />
-                <Show when=move || !pending_games().is_empty()>
-                    <details class="m-2 min-w-[320px]">
-                        <summary class="m-2 h-6 text-lg font-bold">{pending_games_string}</summary>
-                        <For
-                            each=move || pending_games().into_values()
-=======
             </Show>
         </div>
         <div class="flex flex-col flex-wrap gap-1 justify-center mx-auto w-full sm:flex-row">
@@ -367,7 +355,6 @@
                     <summary class=INFO_STYLE>{unplayed_games_string}</summary>
                     <For
                         each=move || unplayed_games()
->>>>>>> 375b686e
 
                         key=|game| (
                             game.game_id.clone(),
@@ -377,31 +364,6 @@
                         let:game
                     >
 
-<<<<<<< HEAD
-                            let:tuple
-                        >
-
-                            {
-                                let (schedule, game) = tuple;
-                                view! { <PendingGameRow schedule game /> }
-                            }
-
-                        </For>
-                    </details>
-                </Show>
-            </Show>
-            <Show when=move || user_is_organizer() || user_joined()>
-                <details class="flex items-center min-w-[320px] m-2 w-full">
-                    <summary class="m-2 h-6 text-lg font-bold">Tournament chat</summary>
-                    <div class="m-2 w-full h-60 whitespace-normal break-words bg-even-light dark:bg-even-dark">
-                        <ChatWindow destination=shared_types::SimpleDestination::Tournament />
-                    </div>
-                </details>
-            </Show>
-            <Show when=move || !game_previews(()).is_empty()>
-                <details class="min-w-[320px] m-2">
-                    <summary class="m-2 h-6 text-lg font-bold">Finished or ongoing games:</summary>
-=======
                         <UnplayedGameRow
                             game
                             user_is_organizer=user_is_organizer.into()
@@ -414,7 +376,6 @@
             <Show when=move || !game_previews(()).is_empty()>
                 <details class=DETAILS_STYLE>
                     <summary class=INFO_STYLE>Finished or ongoing games:</summary>
->>>>>>> 375b686e
                     <GamePreviews games=game_previews />
                 </details>
             </Show>
