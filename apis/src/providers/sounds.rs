--- conflicted
+++ resolved
@@ -13,13 +13,6 @@
 }
 
 #[derive(Clone)]
-<<<<<<< HEAD
-pub struct SoundsSignal {
-    pub context: RwSignal<Option<AudioContext>>,
-    pub turn: RwSignal<Option<AudioBuffer>>,
-    pub low: RwSignal<Option<AudioBuffer>>,
-    pub new: RwSignal<Option<AudioBuffer>>,
-=======
 struct ClientData {
     ctx: AudioContext,
     turn: AudioBuffer,
@@ -29,7 +22,6 @@
 #[derive(Clone)]
 pub struct Sounds {
     client_data: Resource<(), Result<ClientData, JsValue>>,
->>>>>>> 375b686e
 }
 
 impl Sounds {
@@ -65,15 +57,6 @@
         .dyn_into::<AudioBuffer>()
 }
 
-<<<<<<< HEAD
-pub fn provide_sounds() {
-    let context = RwSignal::new(None);
-    let turn = RwSignal::new(None);
-    let low = RwSignal::new(None);
-    let new = RwSignal::new(None);
-    provide_context(SoundsSignal {
-        context,
-=======
 async fn load_client_data() -> Result<ClientData, JsValue> {
     let ctx = AudioContext::new()?;
     let low = load_audio_buffer(&ctx, "/assets/low.mp3").await?;
@@ -81,7 +64,6 @@
     let turn = load_audio_buffer(&ctx, "/assets/moves.mp3").await?;
     Ok(ClientData {
         ctx,
->>>>>>> 375b686e
         turn,
         low,
         new,
