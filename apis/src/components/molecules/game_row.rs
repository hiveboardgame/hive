use crate::i18n::*;
use crate::{
    common::RatingChangeInfo,
    components::{
        atoms::{
            download_pgn::DownloadPgn, profile_link::ProfileLink, status_indicator::StatusIndicator,
        },
        molecules::{
            rating_and_change::RatingAndChange, thumbnail_pieces::ThumbnailPieces,
            time_row::TimeRow,
        },
    },
    responses::GameResponse,
};
use chrono::Utc;
use hive_lib::{Color, GameResult, GameStatus};
use leptos::*;
use leptos_icons::*;
use shared_types::{GameStart, PrettyString, TimeInfo};

#[component]
pub fn GameRow(game: StoredValue<GameResponse>) -> impl IntoView {
    let i18n = use_i18n();
    let rated_string = if game().rated {
        t!(i18n, game.rated).into_view()
    } else {
        t!(i18n, game.casual).into_view()
    };

    let result_string = match game().game_status {
        GameStatus::NotStarted => {
<<<<<<< HEAD
            if game().game_start == GameStart::Ready {
=======
            if game().finished {
                game().tournament_game_result.to_string().into_view()
            } else if game().game_start == GameStart::Ready {
>>>>>>> 375b686e
                t!(i18n, game.start_when.both_agree).into_view()
            } else {
                "Not started".into_view()
            }
        }
        GameStatus::InProgress => "Playing now".into_view(),
        GameStatus::Finished(res) => match res {
            GameResult::Winner(c) => GameResult::Winner(c).to_string().into_view(),
            GameResult::Draw => GameResult::Draw.to_string().into_view(),
<<<<<<< HEAD
            _ => "".into_view(),
=======
            _ => game().conclusion.to_string().into_view(),
>>>>>>> 375b686e
        },
    };

    let is_finished = move || (game().finished);
    let ago = move || {
        if game().finished {
            let time = Utc::now().signed_duration_since(game().updated_at);
            if time.num_weeks() >= 1 {
                t!(
                    i18n,
                    game.finished_ago.weeks,
                    count = move || time.num_weeks()
                )
                .into_view()
            } else if time.num_days() >= 1 {
                t!(
                    i18n,
                    game.finished_ago.days,
                    count = move || time.num_days()
                )
                .into_view()
            } else if time.num_hours() >= 1 {
                t!(
                    i18n,
                    game.finished_ago.hours,
                    count = move || time.num_hours()
                )
                .into_view()
            } else if time.num_minutes() >= 1 {
                t!(
                    i18n,
                    game.finished_ago.minutes,
                    count = move || time.num_minutes()
                )
                .into_view()
            } else {
                t!(i18n, game.finished_ago.less_than_minute).into_view()
            }
        } else {
            let time = Utc::now().signed_duration_since(game().created_at);
            if time.num_weeks() >= 1 {
                t!(
                    i18n,
                    game.created_ago.weeks,
                    count = move || time.num_weeks()
                )
                .into_view()
            } else if time.num_days() >= 1 {
                t!(i18n, game.created_ago.days, count = move || time.num_days()).into_view()
            } else if time.num_hours() >= 1 {
                t!(
                    i18n,
                    game.created_ago.hours,
                    count = move || time.num_hours()
                )
                .into_view()
            } else if time.num_minutes() >= 1 {
                t!(
                    i18n,
                    game.created_ago.minutes,
                    count = move || time.num_minutes()
                )
                .into_view()
            } else {
                t!(i18n, game.created_ago.less_than_minute).into_view()
            }
        }
    };
    let history = game().history;
    let history_string = match history.len() {
        0 => t!(i18n, game.no_moves_played).into_view(),
        _ => history
            .iter()
            .take(6)
            .enumerate()
            .map(|(i, (piece, dest))| format!("{}. {} {} ", i + 1, piece, dest))
            .chain(if history.len() > 6 {
                Some(String::from("⋯"))
            } else {
                None
            })
            .collect::<String>()
            .into_view(),
    };
    let conclusion = move || game().conclusion.pretty_string();
    let ratings = store_value(RatingChangeInfo::from_game_response(&game()));
    let time_info = TimeInfo {
        mode: game().time_mode,
        base: game().time_base,
        increment: game().time_increment,
    };

    view! {
<<<<<<< HEAD
        <article class="flex relative px-2 py-4 mx-2 w-full h-72 duration-300 dark:odd:bg-header-twilight dark:even:bg-reserve-twilight odd:bg-odd-light even:bg-even-light hover:bg-blue-light hover:dark:bg-teal-900">
            <div class="mx-2 w-60 h-60">
=======
        <article class="flex relative px-2 py-4 mx-2 w-full h-40 duration-300 sm:h-56 dark:odd:bg-header-twilight dark:even:bg-reserve-twilight odd:bg-odd-light even:bg-even-light hover:bg-blue-light hover:dark:bg-teal-900">
            <div class="mx-2">
>>>>>>> 375b686e
                <ThumbnailPieces game />
            </div>
            <div class="flex overflow-hidden flex-col justify-between m-2 w-full">
                <div class="flex flex-col justify-between">
                    <div class="flex gap-1">
                        {rated_string} <TimeRow time_info=time_info.into() />
                        <Show when=move || {
                            game().tournament.is_some()
                        }>
                            {t!(i18n, game.played_in)}
                            <a
                                class="z-20 text-blue-500 hover:underline"
                                href=format!(
                                    "/tournament/{}",
                                    game().tournament.unwrap().tournament_id,
                                )
                            >

                                {game().tournament.unwrap().name}
                            </a>
                        </Show>
                    </div>
                    <div>{ago}</div>
                </div>
                <div class="flex gap-1 justify-center items-center w-full">
                    <div class="mr-2">
                        <div class="flex items-center">
                            <StatusIndicator username=game().white_player.username />
                            <ProfileLink
                                patreon=game().white_player.patreon
                                username=game().white_player.username
                            />
                        </div>
                        <br />
                        <Show when=is_finished fallback=move || { game().white_rating() }>
                            <RatingAndChange ratings side=Color::White />
                        </Show>

                    </div>
                    <Icon icon=icondata::RiSwordOthersLine />
                    <div class="ml-2">
                        <div class="flex items-center">
                            <StatusIndicator username=game().black_player.username />
                            <ProfileLink
                                username=game().black_player.username
                                patreon=game().black_player.patreon
                            />
                        </div>
                        <br />
                        <Show when=is_finished fallback=move || { game().black_rating() }>
                            <RatingAndChange ratings side=Color::Black />
                        </Show>
                    </div>
                </div>
                <div class="flex gap-1 justify-center items-center w-full">
                    {result_string} <Show when=is_finished>
                        <div>{conclusion}</div>
                    </Show>
                </div>
                <div class="flex gap-1 justify-between items-center w-full">
                    {history_string} <DownloadPgn game=game />
                </div>
            </div>
            <a
                class="absolute top-0 left-0 z-10 w-full h-full"
                href=format!("/game/{}", game().game_id)
            ></a>
        </article>
    }
}<|MERGE_RESOLUTION|>--- conflicted
+++ resolved
@@ -29,13 +29,9 @@
 
     let result_string = match game().game_status {
         GameStatus::NotStarted => {
-<<<<<<< HEAD
-            if game().game_start == GameStart::Ready {
-=======
             if game().finished {
                 game().tournament_game_result.to_string().into_view()
             } else if game().game_start == GameStart::Ready {
->>>>>>> 375b686e
                 t!(i18n, game.start_when.both_agree).into_view()
             } else {
                 "Not started".into_view()
@@ -45,11 +41,7 @@
         GameStatus::Finished(res) => match res {
             GameResult::Winner(c) => GameResult::Winner(c).to_string().into_view(),
             GameResult::Draw => GameResult::Draw.to_string().into_view(),
-<<<<<<< HEAD
-            _ => "".into_view(),
-=======
             _ => game().conclusion.to_string().into_view(),
->>>>>>> 375b686e
         },
     };
 
@@ -143,13 +135,8 @@
     };
 
     view! {
-<<<<<<< HEAD
-        <article class="flex relative px-2 py-4 mx-2 w-full h-72 duration-300 dark:odd:bg-header-twilight dark:even:bg-reserve-twilight odd:bg-odd-light even:bg-even-light hover:bg-blue-light hover:dark:bg-teal-900">
-            <div class="mx-2 w-60 h-60">
-=======
         <article class="flex relative px-2 py-4 mx-2 w-full h-40 duration-300 sm:h-56 dark:odd:bg-header-twilight dark:even:bg-reserve-twilight odd:bg-odd-light even:bg-even-light hover:bg-blue-light hover:dark:bg-teal-900">
             <div class="mx-2">
->>>>>>> 375b686e
                 <ThumbnailPieces game />
             </div>
             <div class="flex overflow-hidden flex-col justify-between m-2 w-full">
