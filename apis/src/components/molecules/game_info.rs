--- conflicted
+++ resolved
@@ -1,9 +1,3 @@
-<<<<<<< HEAD
-use leptos::*;
-use shared_types::{TimeInfo, TournamentId};
-
-=======
->>>>>>> 375b686e
 use crate::i18n::*;
 use crate::{components::molecules::time_row::TimeRow, providers::game_state::GameStateSignal};
 use hive_lib::{Color, GameResult, GameStatus};
@@ -135,11 +129,7 @@
                 <div class=extend_tw_classes>
                     <div class="flex gap-1 items-center">
                         <TimeRow time_info=time_info.into() extend_tw_classes="whitespace-nowrap" />
-<<<<<<< HEAD
-                        {rated}
-=======
                         <div>{rated}</div>
->>>>>>> 375b686e
                         <Show when=move || is_tournament>
                             <a href=link>{name()}</a>
                         </Show>
