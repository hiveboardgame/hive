--- conflicted
+++ resolved
@@ -1,10 +1,6 @@
-<<<<<<< HEAD
-use crate::i18n::*;
-=======
 use crate::common::UserStatus;
 use crate::i18n::*;
 use crate::providers::online_users::{OnlineUsersSignal, OnlineUsersState};
->>>>>>> 375b686e
 use crate::{
     components::molecules::challenge_row::ChallengeRow,
     providers::{challenges::ChallengeStateSignal, AuthContext},
@@ -131,17 +127,6 @@
                 </tr>
             </thead>
             <tbody>
-<<<<<<< HEAD
-                <For each=move || { direct() } key=|c| c.challenge_id.to_owned() let:challenge>
-                    <ChallengeRow challenge=store_value(challenge.to_owned()) single=false />
-                </For>
-                <tr class="h-2"></tr>
-                <For each=move || { own() } key=|c| c.challenge_id.to_owned() let:challenge>
-                    <ChallengeRow challenge=store_value(challenge.to_owned()) single=false />
-                </For>
-                <tr class="h-2"></tr>
-                <For each=move || { public() } key=|c| c.challenge_id.to_owned() let:challenge>
-=======
                 <For each=direct key=|c| c.challenge_id.to_owned() let:challenge>
                     <ChallengeRow challenge=store_value(challenge.to_owned()) single=false />
                 </For>
@@ -151,7 +136,6 @@
                 </For>
                 <tr class="h-2"></tr>
                 <For each=public key=|c| c.challenge_id.to_owned() let:challenge>
->>>>>>> 375b686e
                     <ChallengeRow challenge=store_value(challenge.to_owned()) single=false />
                 </For>
             </tbody>
