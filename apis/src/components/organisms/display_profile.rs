<<<<<<< HEAD
use crate::i18n::*;
use crate::{
    common::UserAction,
    components::{atoms::rating::RatingWithIcon, molecules::user_row::UserRow},
    responses::UserResponse,
};
=======
use crate::components::atoms::rating::{icon_for_speed, Rating};
use crate::i18n::*;
use crate::responses::UserResponse;
>>>>>>> 375b686e
use leptos::*;
use leptos_icons::*;
use shared_types::GameSpeed;

#[component]
pub fn DisplayProfile(user: UserResponse) -> impl IntoView {
    let i18n = use_i18n();
<<<<<<< HEAD
    let ratings = GameSpeed::all_rated_games()
        .iter()
        .map(|speed| {
            if let Some(rating) = user.ratings.get(speed) {
                view! {
                    <div class="p-2 border border-dark dark:border-white">
                        <RatingWithIcon rating=store_value(rating.clone()) />
                        <div>{t!(i18n, profile.stats_box.total, count = rating.played)}</div>
                        <div>{t!(i18n, profile.stats_box.wins, count = rating.win)}</div>
                        <div>{t!(i18n, profile.stats_box.losses, count = rating.loss)}</div>
                        <div>{t!(i18n, profile.stats_box.draws, count = rating.draw)}</div>
                    </div>
                }
                .into_view()
            } else {
                "".into_view()
            }
        })
        .collect_view();

=======
    let user_ratings = GameSpeed::all_rated_games()
        .iter()
        .filter_map(|speed| user.ratings.get(speed).cloned())
        .collect::<Vec<_>>();
>>>>>>> 375b686e
    view! {
        <table class="w-full">
            <tr>
                <th class="w-4"></th>
                <th>Elo</th>
                <th>{t!(i18n, profile.stats_box.total)}</th>
                <th>{t!(i18n, profile.stats_box.wins)}</th>
                <th>{t!(i18n, profile.stats_box.losses)}</th>
                <th>{t!(i18n, profile.stats_box.draws)}</th>
            </tr>
            <For each=move || user_ratings.clone() key=|rating| rating.speed.clone() let:rating>
                <tr>
                    <td class="text-center">
                        <Icon icon=icon_for_speed(&rating.speed) />
                    </td>
                    <td class="text-center">
                        <Rating rating=rating.clone() />
                    </td>
                    <td class="text-center">{rating.played}</td>
                    <td class="text-center">{rating.win}</td>
                    <td class="text-center">{rating.loss}</td>
                    <td class="text-center">{rating.draw}</td>
                </tr>
            </For>
        </table>
    }
}<|MERGE_RESOLUTION|>--- conflicted
+++ resolved
@@ -1,15 +1,6 @@
-<<<<<<< HEAD
-use crate::i18n::*;
-use crate::{
-    common::UserAction,
-    components::{atoms::rating::RatingWithIcon, molecules::user_row::UserRow},
-    responses::UserResponse,
-};
-=======
 use crate::components::atoms::rating::{icon_for_speed, Rating};
 use crate::i18n::*;
 use crate::responses::UserResponse;
->>>>>>> 375b686e
 use leptos::*;
 use leptos_icons::*;
 use shared_types::GameSpeed;
@@ -17,33 +8,10 @@
 #[component]
 pub fn DisplayProfile(user: UserResponse) -> impl IntoView {
     let i18n = use_i18n();
-<<<<<<< HEAD
-    let ratings = GameSpeed::all_rated_games()
-        .iter()
-        .map(|speed| {
-            if let Some(rating) = user.ratings.get(speed) {
-                view! {
-                    <div class="p-2 border border-dark dark:border-white">
-                        <RatingWithIcon rating=store_value(rating.clone()) />
-                        <div>{t!(i18n, profile.stats_box.total, count = rating.played)}</div>
-                        <div>{t!(i18n, profile.stats_box.wins, count = rating.win)}</div>
-                        <div>{t!(i18n, profile.stats_box.losses, count = rating.loss)}</div>
-                        <div>{t!(i18n, profile.stats_box.draws, count = rating.draw)}</div>
-                    </div>
-                }
-                .into_view()
-            } else {
-                "".into_view()
-            }
-        })
-        .collect_view();
-
-=======
     let user_ratings = GameSpeed::all_rated_games()
         .iter()
         .filter_map(|speed| user.ratings.get(speed).cloned())
         .collect::<Vec<_>>();
->>>>>>> 375b686e
     view! {
         <table class="w-full">
             <tr>
