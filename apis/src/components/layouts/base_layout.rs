--- conflicted
+++ resolved
@@ -3,14 +3,8 @@
 use crate::components::organisms::header::Header;
 use crate::providers::Config;
 use crate::providers::{
-<<<<<<< HEAD
-    game_state::GameStateSignal, load_audio_buffer,
-    navigation_controller::NavigationControllerSignal, refocus::RefocusSignal,
-    websocket::WebsocketContext, AuthContext, PingContext, SoundsSignal,
-=======
     game_state::GameStateSignal, navigation_controller::NavigationControllerSignal,
     refocus::RefocusSignal, websocket::WebsocketContext, AuthContext, PingContext,
->>>>>>> 375b686e
 };
 use cfg_if::cfg_if;
 use chrono::Utc;
@@ -61,10 +55,6 @@
 #[component]
 pub fn BaseLayout(children: ChildrenFn) -> impl IntoView {
     let config = expect_context::<Config>().0;
-<<<<<<< HEAD
-    let sounds_signal = expect_context::<SoundsSignal>();
-=======
->>>>>>> 375b686e
     let ping = expect_context::<PingContext>();
     let ws = expect_context::<WebsocketContext>();
     let ws_ready = ws.ready_state;
